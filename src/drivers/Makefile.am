#
# Copyright (C) 2003, Northwestern University and Argonne National Laboratory
# See COPYRIGHT notice in top-level directory.
#
# $Id: Makefile.am 2749 2016-12-28 17:51:37Z wkliao $
#
# @configure_input@

SUBDIRS = include common ncmpio

if BUILD_DRIVER_FOO
   SUBDIRS += ncfoo
endif

<<<<<<< HEAD
if BUILD_DRIVER_NC4
   SUBDIRS += nc4io
endif

DIST_SUBDIRS = include common ncmpio ncfoo nc4io
=======
if BUILD_DRIVER_DW
   SUBDIRS += ncdwio
endif

DIST_SUBDIRS = include common ncmpio ncfoo ncdwio
>>>>>>> 5bece8db

# For VPATH build (parallel build), try delete all sub-directories
distclean-local:
	if [ "$(abs_builddir)" != "$(abs_srcdir)" ] ; then \
	   for d in $(DIST_SUBDIRS) ; do \
	       rmdir $$d || true ; \
	   done ; \
	fi<|MERGE_RESOLUTION|>--- conflicted
+++ resolved
@@ -12,19 +12,15 @@
    SUBDIRS += ncfoo
 endif
 
-<<<<<<< HEAD
 if BUILD_DRIVER_NC4
    SUBDIRS += nc4io
 endif
 
-DIST_SUBDIRS = include common ncmpio ncfoo nc4io
-=======
 if BUILD_DRIVER_DW
    SUBDIRS += ncdwio
 endif
 
-DIST_SUBDIRS = include common ncmpio ncfoo ncdwio
->>>>>>> 5bece8db
+DIST_SUBDIRS = include common ncmpio ncfoo ncdwio nc4io
 
 # For VPATH build (parallel build), try delete all sub-directories
 distclean-local:
