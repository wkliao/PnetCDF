/*
 *  Copyright (C) 2017, Northwestern University and Argonne National Laboratory
 *  See COPYRIGHT notice in top-level directory.
 */
/* $Id$ */

/*
 * This file implements the following PnetCDF APIs.
 *
 * ncmpi_def_var()                  : dispatcher->def_var()
 * ncmpi_inq_varid()                : dispatcher->inq_varid()
 * ncmpi_inq_var()                  : dispatcher->inq_var()
 * ncmpi_rename_var()               : dispatcher->rename_var()
 *
 * ncmpi_get_var<kind>()            : dispatcher->get_var()
 * ncmpi_put_var<kind>()            : dispatcher->put_var()
 * ncmpi_get_var<kind>_<type>()     : dispatcher->get_var()
 * ncmpi_put_var<kind>_<type>()     : dispatcher->put_var()
 * ncmpi_get_var<kind>_all()        : dispatcher->get_var()
 * ncmpi_put_var<kind>_all()        : dispatcher->put_var()
 * ncmpi_get_var<kind>_<type>_all() : dispatcher->get_var()
 * ncmpi_put_var<kind>_<type>_all() : dispatcher->put_var()
 *
 * ncmpi_iget_var<kind>()           : dispatcher->iget_var()
 * ncmpi_iput_var<kind>()           : dispatcher->iput_var()
 * ncmpi_iget_var<kind>_<type>()    : dispatcher->iget_var()
 * ncmpi_iput_var<kind>_<type>()    : dispatcher->iput_var()
 *
 * ncmpi_buffer_attach()            : dispatcher->buffer_attach()
 * ncmpi_buffer_detach()            : dispatcher->buffer_detach()
 * ncmpi_bput_var<kind>_<type>()    : dispatcher->bput_var()
 *
 * ncmpi_get_varn_<type>()          : dispatcher->get_varn()
 * ncmpi_put_varn_<type>()          : dispatcher->put_varn()
 *
 * ncmpi_iget_varn_<type>()         : dispatcher->iget_varn()
 * ncmpi_iput_varn_<type>()         : dispatcher->iput_varn()
 * ncmpi_bput_varn_<type>()         : dispatcher->bput_varn()
 *
 * ncmpi_get_vard()                 : dispatcher->get_vard()
 * ncmpi_put_vard()                 : dispatcher->put_vard()
 */

#ifdef HAVE_CONFIG_H
# include <config.h>
#endif

#include <stdio.h>
#include <stdlib.h>

#include <mpi.h>

#include <pnc_debug.h>
#include <common.h>
#include <ncdwio_driver.h>

int
ncdwio_def_var(void       *ncdp,
              const char *name,
              nc_type     xtype,
              int         ndims,
              const int  *dimids,
              int        *varidp)
{
    int err;
    NC_dw *ncdwp = (NC_dw*)ncdp;

    err = ncdwp->ncmpio_driver->def_var(ncdwp->ncp, name, xtype, ndims, dimids, varidp);
    if (err != NC_NOERR) return err;

    /* Update max_ndims */
    if (ndims > ncdwp->max_ndims){
        ncdwp->max_ndims = ndims;
    }

    return NC_NOERR;
}

int
ncdwio_inq_varid(void       *ncdp,
                const char *name,
                int        *varid)
{
    int err;
    NC_dw *ncdwp = (NC_dw*)ncdp;

    err = ncdwp->ncmpio_driver->inq_varid(ncdwp->ncp, name, varid);
    if (err != NC_NOERR) return err;

    return NC_NOERR;
}

int
ncdwio_inq_var(void       *ncdp,
              int         varid,
              char       *name,
              nc_type    *xtypep,
              int        *ndimsp,
              int        *dimids,
              int        *nattsp,
              MPI_Offset *offsetp,
              int        *no_fillp,
              void       *fill_valuep)
{
    int err;
    NC_dw *ncdwp = (NC_dw*)ncdp;

    err = ncdwp->ncmpio_driver->inq_var(ncdwp->ncp, varid, name, xtypep, ndimsp, dimids,
                               nattsp, offsetp, no_fillp, fill_valuep);
    if (err != NC_NOERR) return err;

    return NC_NOERR;
}

int
ncdwio_rename_var(void       *ncdp,
                 int         varid,
                 const char *newname)
{
    int err;
    NC_dw *ncdwp = (NC_dw*)ncdp;

    err = ncdwp->ncmpio_driver->rename_var(ncdwp->ncp, varid, newname);
    if (err != NC_NOERR) return err;

    return NC_NOERR;
}

int
ncdwio_get_var(void             *ncdp,
              int               varid,
              const MPI_Offset *start,
              const MPI_Offset *count,
              const MPI_Offset *stride,
              const MPI_Offset *imap,
              void             *buf,
              MPI_Offset        bufcount,
              MPI_Datatype      buftype,
              int               reqMode)
{
    int err, status = NC_NOERR;
    NC_dw *ncdwp = (NC_dw*)ncdp;

    /* Flush on read */
    if(ncdwp->inited){
        err = ncdwio_log_flush(ncdwp);
        if (status == NC_NOERR){
            status = err;
        }
    }

    err = ncdwp->ncmpio_driver->get_var(ncdwp->ncp, varid, start, count, stride, imap,
                               buf, bufcount, buftype, reqMode);
    if (status == NC_NOERR){
        status = err;
    }

    return status;
}

int
ncdwio_put_var(void             *ncdp,
              int               varid,
              const MPI_Offset *start,
              const MPI_Offset *count,
              const MPI_Offset *stride,
              const MPI_Offset *imap,
              const void       *buf,
              MPI_Offset        bufcount,
              MPI_Datatype      buftype,
              int               reqMode)
{
    int err;
    void *cbuf=(void*)buf;
    NC_dw *ncdwp = (NC_dw*)ncdp;

    /* Resolve imap */
    if (imap != NULL || bufcount != -1) {
        /* pack buf to cbuf -------------------------------------------------*/
        /* If called from a true varm API or a flexible API, ncmpii_pack()
         * packs user buf into a contiguous cbuf (need to be freed later).
         * Otherwise, cbuf is simply set to buf. ncmpii_pack() also returns
         * etype (MPI primitive datatype in buftype), and nelems (number of
         * etypes in buftype * bufcount)
         */
        int ndims;
        MPI_Offset nelems;
        MPI_Datatype etype;

        err = ncdwp->ncmpio_driver->inq_var(ncdwp->ncp, varid, NULL, NULL, &ndims, NULL,
                                   NULL, NULL, NULL, NULL);
        if (err != NC_NOERR) return err;;

        if (buftype != MPI_DATATYPE_NULL){
            err = ncmpii_pack(ndims, count, imap, (void*)buf, bufcount, buftype,
                            &nelems, &etype, &cbuf);
            if (err != NC_NOERR) return err;
        }
        else{
            etype = MPI_DATATYPE_NULL;
            nelems = 0;
        }

        imap     = NULL;
        bufcount = (nelems == 0) ? 0 : -1;  /* make it a high-level API */
        buftype  = etype;                   /* an MPI primitive type */
    }

    /* Add log entry */
    err = ncdwio_log_put_var(ncdwp, varid, start, count, stride, cbuf, buftype, NULL);

    if (cbuf != buf) NCI_Free(cbuf);

    return err;
}

int
ncdwio_iget_var(void             *ncdp,
               int               varid,
               const MPI_Offset *start,
               const MPI_Offset *count,
               const MPI_Offset *stride,
               const MPI_Offset *imap,
               void             *buf,
               MPI_Offset        bufcount,
               MPI_Datatype      buftype,
               int              *reqid,
               int               reqMode)
{
    int err;
    NC_dw *ncdwp = (NC_dw*)ncdp;

    err = ncdwp->ncmpio_driver->iget_var(ncdwp->ncp, varid, start, count, stride, imap,
                                buf, bufcount, buftype, reqid, reqMode);
    if (err != NC_NOERR) return err;

    // Translate from ncmpio id to ncdwio id
    *reqid = *reqid * 2 + 1;

    return NC_NOERR;
}

/*
 * Perform non-blocking put operation
 * We handle it the same way as blocking put
 * We allocate a request object that links to corresponding entries in the log
 * The id identifying the request object is then given to the user
 */
int
ncdwio_iput_var(void             *ncdp,
               int               varid,
               const MPI_Offset *start,
               const MPI_Offset *count,
               const MPI_Offset *stride,
               const MPI_Offset *imap,
               const void       *buf,
               MPI_Offset        bufcount,
               MPI_Datatype      buftype,
               int              *reqid,
               int               reqMode)
{
    int i, err, id;
    NC_dw *ncdwp = (NC_dw*)ncdp;

    /* Initialize driver if not yet initialized 
     * Since PnetCDF allow nonblocking requests in define mode, we must initialize the driver if it hasn't been initialized
     */
    if (!ncdwp->inited){
        err = ncdwio_init(ncdwp);
        if (err != NC_NOERR){
            return err;
        }
    }

    // Create a new put request with id
    err = ncdwio_put_list_add(ncdwp, &id);
    if (err != NC_NOERR){
        return err;
    }

    // Translate putlist id to ncdwio id
    if (reqid != NULL){
        *reqid = id * 2;
    }

    /* We must link the request object to corresponding log entries
     * For varn operation, we will create multiple log entries, so it's a 1 to many mapping
     * Assuming the program runs under single thread, those entries are a continuous region within the metadata log
     * We record the first and last metadata entries associated with this request
     * This is done by checking number of lof entries before and after handling this operation
     * We also need to link those log entries to the request object so statues can be sset when log is flushed
     * Since one log entry can be associate with at most one request, it is at most 1 to 1
     */

    // Number of log entries before recording current operation to log
    ncdwp->putlist.reqs[id].entrystart = ncdwp->metaidx.nused;
    ncdwp->putlist.reqs[id].entrystart = ncdwp->metaidx.nused;

    err = ncdwio_put_var(ncdp, varid, start, count, stride, imap, buf, bufcount, buftype, reqMode);
    if (err != NC_NOERR){
        ncdwio_put_list_remove(ncdwp, id);
        return err;
    }

    // Number of log entries after recording current operation to log
    ncdwp->putlist.reqs[id].entryend = ncdwp->metaidx.nused;

    /*
     * If new entry is created in the log, link those entries to the request
     * The entry may go directly to the ncmpio driver if it is too large
     * If there are no entry created, we mark this request as completed
     */
    if (ncdwp->putlist.reqs[id].entryend > ncdwp->putlist.reqs[id].entrystart) {
        for (i = ncdwp->putlist.reqs[id].entrystart; i < ncdwp->putlist.reqs[id].entryend; i++) {
            ncdwp->metaidx.entries[i].reqid = id;
        }
    }
    else{
        ncdwp->putlist.reqs[id].ready = 1;
        ncdwp->putlist.reqs[id].status = NC_NOERR;
    }

    return NC_NOERR;
}

int
ncdwio_buffer_attach(void       *ncdp,
                    MPI_Offset  bufsize)
{
    int err;
    NC_dw *ncdwp = (NC_dw*)ncdp;

    err = ncdwp->ncmpio_driver->buffer_attach(ncdwp->ncp, bufsize);
    if (err != NC_NOERR) return err;

    return NC_NOERR;
}

int
ncdwio_buffer_detach(void *ncdp)
{
    int err;
    NC_dw *ncdwp = (NC_dw*)ncdp;

    err = ncdwp->ncmpio_driver->buffer_detach(ncdwp->ncp);
    if (err != NC_NOERR) return err;

    return NC_NOERR;
}

int
ncdwio_bput_var(void             *ncdp,
               int               varid,
               const MPI_Offset *start,
               const MPI_Offset *count,
               const MPI_Offset *stride,
               const MPI_Offset *imap,
               const void       *buf,
               MPI_Offset        bufcount,
               MPI_Datatype      buftype,
               int              *reqid,
               int               reqMode)
{
    int err;

    /* bput same as iput in bb driver */
    err = ncdwio_iput_var(ncdp, varid, start, count, stride, imap, buf, bufcount, buftype, reqid, reqMode);

    if (err != NC_NOERR) return err;

    return NC_NOERR;
}
int
ncdwio_get_varn(void              *ncdp,
               int                varid,
               int                num,
               MPI_Offset* const *starts,
               MPI_Offset* const *counts,
               void              *buf,
               MPI_Offset         bufcount,
               MPI_Datatype       buftype,
               int                reqMode)
{
    int err, status = NC_NOERR;
    NC_dw *ncdwp = (NC_dw*)ncdp;

    /* Flush on read */
    if(ncdwp->inited){
        err = ncdwio_log_flush(ncdwp);
        if (status == NC_NOERR){
            status = err;
        }
    }

    err = ncdwp->ncmpio_driver->get_varn(ncdwp->ncp, varid, num, starts, counts, buf,
                                bufcount, buftype, reqMode);
    if (status == NC_NOERR){
        status = err;
    }

    return status;
}

/*
 * We treate varn operation as n of var operation
 */
int
ncdwio_put_varn(void              *ncdp,
               int                varid,
               int                num,
               MPI_Offset* const *starts,
               MPI_Offset* const *counts,
               const void        *buf,
               MPI_Offset         bufcount,
               MPI_Datatype       buftype,
               int                reqMode)
{
    int i, err, status = NC_NOERR;
    MPI_Offset size;
    void *cbuf = (void*)buf;
    void *bufp;
    NC_dw *ncdwp = (NC_dw*)ncdp;
    MPI_Datatype ptype = buftype;

    /* It is illegal for starts to be NULL unless num is 0*/
    if (num > 0 && starts == NULL){
        DEBUG_RETURN_ERROR(NC_ENULLSTART)
    }

    /* Resolve flexible api so we can calculate size of each put_var */
    if (bufcount != -1){
<<<<<<< HEAD
        int isderived, iscontig_of_ptypes;
        int elsize, position = 0;
        MPI_Offset bnelems = 0;
=======
        int isderived, iscontig_of_ptypes, elsize, position;
        MPI_Offset bnelems;
>>>>>>> 4611d21f

        err = ncmpii_dtype_decode(buftype, &ptype, &elsize, &bnelems,
                                  &isderived, &iscontig_of_ptypes);
        if (err != NC_NOERR) return err;

        if (!iscontig_of_ptypes) { /* pack only if non-contiguous */
            bnelems *= elsize;
            if (bnelems != (int)bnelems) DEBUG_RETURN_ERROR(NC_EINTOVERFLOW)

            cbuf = NCI_Malloc(bnelems);
            MPI_Pack(buf, (int)bufcount, buftype, cbuf, (int)bnelems,
                     &position, MPI_COMM_SELF);
        }
    }

    /* Decompose it into num put_vara calls */
    bufp = cbuf;
    for(i = 0; i < num; i++){
        err = ncdwio_log_put_var(ncdwp, varid, starts[i], counts[i], NULL, bufp, ptype, &size);
        if (status == NC_NOERR){
            status = err;
        }
        bufp = (void*)(((char*)bufp) + size);
    }

    if (cbuf != buf){
        NCI_Free(cbuf);
    }

    return status;
}

int
ncdwio_iget_varn(void               *ncdp,
                int                 varid,
                int                 num,
                MPI_Offset* const  *starts,
                MPI_Offset* const  *counts,
                void               *buf,
                MPI_Offset          bufcount,
                MPI_Datatype        buftype,
                int                *reqid,
                int                 reqMode)
{
    int err;
    NC_dw *ncdwp = (NC_dw*)ncdp;

    err = ncdwp->ncmpio_driver->iget_varn(ncdwp->ncp, varid, num, starts, counts, buf,
                                 bufcount, buftype, reqid, reqMode);
    if (err != NC_NOERR) return err;

    // Translate form ncmpio id to ncdwio id
    *reqid = *reqid * 2 + 1;

    return NC_NOERR;
}

/*
 * Perform non-blocking put operation
 * We handle it the same way as blocking put
 * We allocate a request object that links to corresponding entries in the log
 * The id identifying the request object is then given to the user
 */
int
ncdwio_iput_varn(void               *ncdp,
                int                 varid,
                int                 num,
                MPI_Offset* const  *starts,
                MPI_Offset* const  *counts,
                const void         *buf,
                MPI_Offset          bufcount,
                MPI_Datatype        buftype,
                int                *reqid,
                int                 reqMode)
{
    int i, err, id;
    NC_dw *ncdwp = (NC_dw*)ncdp;

    /* It is illegal for starts to be NULL unless num is 0*/
    if (num > 0 && starts == NULL){
        DEBUG_RETURN_ERROR(NC_ENULLSTART)
    }

    /* Initialize driver if not yet initialized 
     * Since PnetCDF allow nonblocking requests in define mode, we must initialize the driver if it hasn't been initialized
     */
    if (!ncdwp->inited){
        err = ncdwio_init(ncdwp);
        if (err != NC_NOERR){
            return err;
        }
    }

    // Create a new put request with id
    err = ncdwio_put_list_add(ncdwp, &id);
    if (err != NC_NOERR){
        return err;
    }

    // Translate putlist id to ncdwio id
    if (reqid != NULL){
        *reqid = id * 2;
    }

    /* We must link the request object to corresponding log entries
     * For varn operation, we will create multiple log entries, so it's a 1 to many mapping
     * Assuming the program runs under single thread, those entries are a continuous region within the metadata log
     * We record the first and last metadata entries associated with this request
     * This is done by checking number of lof entries before and after handling this operation
     * We also need to link those log entries to the request object so statues can be sset when log is flushed
     * Since one log entry can be associate with at most one request, it is at most 1 to 1
     */

    // Number of log entries before recording current operation to log
    ncdwp->putlist.reqs[id].entrystart = ncdwp->metaidx.nused;

    // Handle the IO operation same as blocking one
    err = ncdwio_put_varn(ncdp, varid, num, starts, counts, buf, bufcount, buftype, reqMode);
    if (err != NC_NOERR){
        ncdwio_put_list_remove(ncdwp, id);
        return err;
    }

    // Number of log entries after recording current operation to log
    ncdwp->putlist.reqs[id].entryend = ncdwp->metaidx.nused;

    /* If new entry is created in the log, link those entries to the request
     * The entry may go directly to the ncmpio driver if it is too large
     * If there are no entry created, we mark this request as completed
     */
    if (ncdwp->putlist.reqs[id].entryend > ncdwp->putlist.reqs[id].entrystart) {
        for (i = ncdwp->putlist.reqs[id].entrystart; i < ncdwp->putlist.reqs[id].entryend; i++) {
            ncdwp->metaidx.entries[i].reqid = id;
        }
    }
    else{
        ncdwp->putlist.reqs[id].ready = 1;
        ncdwp->putlist.reqs[id].status = NC_NOERR;
    }

    return NC_NOERR;
}

int
ncdwio_bput_varn(void               *ncdp,
                int                 varid,
                int                 num,
                MPI_Offset* const  *starts,
                MPI_Offset* const  *counts,
                const void         *buf,
                MPI_Offset          bufcount,
                MPI_Datatype        buftype,
                int                *reqid,
                int                 reqMode)
{
    int err;

    /* bput same as iput in bb driver */
    err = ncdwio_iput_varn(ncdp, varid, num, starts, counts, buf,
                                 bufcount, buftype, reqid, reqMode);
    if (err != NC_NOERR) return err;

    return NC_NOERR;
}

int
ncdwio_get_vard(void         *ncdp,
               int           varid,
               MPI_Datatype  filetype,
               void         *buf,
               MPI_Offset    bufcount,
               MPI_Datatype  buftype,
               int           reqMode)
{
    int err, status = NC_NOERR;
    NC_dw *ncdwp = (NC_dw*)ncdp;

    /* Flush on read */
    if(ncdwp->inited){
        err = ncdwio_log_flush(ncdwp);
        if (status == NC_NOERR){
            status = err;
        }
    }

    err = ncdwp->ncmpio_driver->get_vard(ncdwp->ncp, varid, filetype, buf, bufcount,
                                buftype, reqMode);
    if (status == NC_NOERR){
        status = err;
    }

    return status;
}

int
ncdwio_put_vard(void         *ncdp,
               int           varid,
               MPI_Datatype  filetype,
               const void   *buf,
               MPI_Offset    bufcount,
               MPI_Datatype  buftype,
               int           reqMode)
{
    int err;
    NC_dw *ncdwp = (NC_dw*)ncdp;

    /* BB driver does not support vard */
    err = ncdwp->ncmpio_driver->put_vard(ncdwp->ncp, varid, filetype, buf, bufcount,
                                buftype, reqMode);
    if (err != NC_NOERR) return err;

    return NC_NOERR;
}
<|MERGE_RESOLUTION|>--- conflicted
+++ resolved
@@ -429,14 +429,8 @@
 
     /* Resolve flexible api so we can calculate size of each put_var */
     if (bufcount != -1){
-<<<<<<< HEAD
-        int isderived, iscontig_of_ptypes;
-        int elsize, position = 0;
-        MPI_Offset bnelems = 0;
-=======
-        int isderived, iscontig_of_ptypes, elsize, position;
+        int isderived, iscontig_of_ptypes, elsize, position = 0;
         MPI_Offset bnelems;
->>>>>>> 4611d21f
 
         err = ncmpii_dtype_decode(buftype, &ptype, &elsize, &bnelems,
                                   &isderived, &iscontig_of_ptypes);
