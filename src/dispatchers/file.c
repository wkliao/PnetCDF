--- conflicted
+++ resolved
@@ -235,10 +235,6 @@
 {
     int default_format, rank, status=NC_NOERR, err;
     int safe_mode=0, mpireturn, root_cmode;
-<<<<<<< HEAD
-    int enable_foo_driver=0, enable_bb_driver=0;
-=======
->>>>>>> bf381e85
     char *env_str;
     MPI_Info combined_info;
     void *ncp;
@@ -247,8 +243,8 @@
 #ifdef BUILD_DRIVER_FOO
     int enable_foo_driver=0;
 #endif
-#ifdef BUILD_DRIVER_DW
-    int enable_dw_driver=0;
+#ifdef BUILD_DRIVER_BB
+    int enable_bb_driver=0;
 #endif
 
     MPI_Comm_rank(comm, &rank);
@@ -307,7 +303,7 @@
             enable_foo_driver = 1;
     }
 #endif
-#ifdef BUILD_DRIVER_DW
+#ifdef BUILD_DRIVER_BB
     if (combined_info != MPI_INFO_NULL) {
         char value[MPI_MAX_INFO_VAL];
         int flag;
@@ -420,10 +416,6 @@
            int        *ncidp)  /* OUT */
 {
     int i, nalloc, rank, format, msg[2], status=NC_NOERR, err;
-<<<<<<< HEAD
-    int enable_foo_driver=0, enable_bb_driver=0;
-=======
->>>>>>> bf381e85
     int safe_mode=0, mpireturn, root_omode;
     char *env_str;
     MPI_Info combined_info;
@@ -433,8 +425,8 @@
 #ifdef BUILD_DRIVER_FOO
     int enable_foo_driver=0;
 #endif
-#ifdef BUILD_DRIVER_DW
-    int enable_dw_driver=0;
+#ifdef BUILD_DRIVER_BB
+    int enable_bb_driver=0;
 #endif
 
     MPI_Comm_rank(comm, &rank);
@@ -513,20 +505,15 @@
         if (flag && strcasecmp(value, "enable") == 0)
             enable_foo_driver = 1;
 
-<<<<<<< HEAD
-        /* check if nc_bb is enabled */
-        MPI_Info_get(combined_info, "nc_bb", MPI_MAX_INFO_VAL-1,
-=======
-    }
-#endif
-#ifdef BUILD_DRIVER_DW
+    }
+#endif
+#ifdef BUILD_DRIVER_BB
     if (combined_info != MPI_INFO_NULL) {
         char value[MPI_MAX_INFO_VAL];
         int flag;
 
-        /* check if nc_dw is enabled */
-        MPI_Info_get(combined_info, "nc_dw", MPI_MAX_INFO_VAL-1,
->>>>>>> bf381e85
+        /* check if nc_bb is enabled */
+        MPI_Info_get(combined_info, "nc_bb", MPI_MAX_INFO_VAL-1,
                      value, &flag);
         if (flag && strcasecmp(value, "enable") == 0)
             enable_bb_driver = 1;
